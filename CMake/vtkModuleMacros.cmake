get_filename_component(_VTKModuleMacros_DIR "${CMAKE_CURRENT_LIST_FILE}" PATH)

set(_VTKModuleMacros_DEFAULT_LABEL "VTKModular")

include(${_VTKModuleMacros_DIR}/vtkModuleAPI.cmake)
include(GenerateExportHeader)
include(vtkWrapping)
if(VTK_MAKE_INSTANTIATORS)
  include(vtkMakeInstantiator)
endif()
if(UNIX AND VTK_BUILD_FORWARDING_EXECUTABLES)
  include(vtkForwardingExecutable)
endif()

macro(vtk_module _name)
  vtk_module_check_name(${_name})
  set(vtk-module ${_name})
  set(vtk-module-test ${_name}-Test)
  set(_doing "")
  set(${vtk-module}_DECLARED 1)
  set(${vtk-module-test}_DECLARED 1)
  set(${vtk-module}_DEPENDS "")
  set(${vtk-module}_COMPILE_DEPENDS "")
  set(${vtk-module-test}_DEPENDS "${vtk-module}")
  set(${vtk-module}_IMPLEMENTS "")
  set(${vtk-module}_DESCRIPTION "description")
  set(${vtk-module}_TCL_NAME "${vtk-module}")
  set(${vtk-module}_EXCLUDE_FROM_ALL 0)
  set(${vtk-module}_EXCLUDE_FROM_WRAPPING 0)
  set(${vtk-module}_EXCLUDE_FROM_WRAP_HIERARCHY 0)
  set(${vtk-module}_TEST_LABELS "")
  foreach(arg ${ARGN})
  if("${arg}" MATCHES "^((|COMPILE_|TEST_|)DEPENDS|DESCRIPTION|TCL_NAME|IMPLEMENTS|DEFAULT|GROUPS|TEST_LABELS)$")
      set(_doing "${arg}")
    elseif("${arg}" MATCHES "^EXCLUDE_FROM_ALL$")
      set(_doing "")
      set(${vtk-module}_EXCLUDE_FROM_ALL 1)
    elseif("${arg}" MATCHES "^EXCLUDE_FROM_WRAPPING$")
      set(_doing "")
      set(${vtk-module}_EXCLUDE_FROM_WRAPPING 1)
    elseif("${arg}" MATCHES "^EXCLUDE_FROM_WRAP_HIERARCHY$")
      set(_doing "")
      set(${vtk-module}_EXCLUDE_FROM_WRAP_HIERARCHY 1)
    elseif("${arg}" MATCHES "^[A-Z][A-Z][A-Z]$" AND
           NOT "${arg}" MATCHES "^(ON|OFF|MPI)$")
      set(_doing "")
      message(AUTHOR_WARNING "Unknown argument [${arg}]")
    elseif("${_doing}" MATCHES "^DEPENDS$")
      list(APPEND ${vtk-module}_DEPENDS "${arg}")
    elseif("${_doing}" MATCHES "^TEST_LABELS$")
      list(APPEND ${vtk-module}_TEST_LABELS "${arg}")
    elseif("${_doing}" MATCHES "^TEST_DEPENDS$")
      list(APPEND ${vtk-module-test}_DEPENDS "${arg}")
    elseif("${_doing}" MATCHES "^COMPILE_DEPENDS$")
      list(APPEND ${vtk-module}_COMPILE_DEPENDS "${arg}")
    elseif("${_doing}" MATCHES "^DESCRIPTION$")
      set(_doing "")
      set(${vtk-module}_DESCRIPTION "${arg}")
    elseif("${_doing}" MATCHES "^TCL_NAME")
      set(_doing "")
      set(${vtk-module}_TCL_NAME "${arg}")
    elseif("${_doing}" MATCHES "^IMPLEMENTS$")
      list(APPEND ${vtk-module}_DEPENDS "${arg}")
      list(APPEND ${vtk-module}_IMPLEMENTS "${arg}")
    elseif("${_doing}" MATCHES "^DEFAULT")
      message(FATAL_ERROR "Invalid argument [DEFAULT]")
    elseif("${_doing}" MATCHES "^GROUPS")
      # Groups control larger groups of modules.
      if(NOT DEFINED VTK_GROUP_${arg}_MODULES)
        list(APPEND VTK_GROUPS ${arg})
      endif()
      list(APPEND VTK_GROUP_${arg}_MODULES ${vtk-module})
    else()
      set(_doing "")
      message(AUTHOR_WARNING "Unknown argument [${arg}]")
    endif()
  endforeach()
  list(SORT ${vtk-module}_DEPENDS) # Deterministic order.
  set(${vtk-module}_LINK_DEPENDS "${${vtk-module}_DEPENDS}")
  list(APPEND ${vtk-module}_DEPENDS ${${vtk-module}_COMPILE_DEPENDS})
  unset(${vtk-module}_COMPILE_DEPENDS)
  list(SORT ${vtk-module}_DEPENDS) # Deterministic order.
  list(SORT ${vtk-module-test}_DEPENDS) # Deterministic order.
  list(SORT ${vtk-module}_IMPLEMENTS) # Deterministic order.
  if(NOT ${vtk-module}_EXCLUDE_FROM_WRAPPING AND
      "${${vtk-module}_TCL_NAME}" MATCHES "[0-9]")
    message(AUTHOR_WARNING "Specify a TCL_NAME with no digits.")
  endif()
endmacro()

macro(vtk_module_check_name _name)
  if( NOT "${_name}" MATCHES "^[a-zA-Z][a-zA-Z0-9]*$")
    message(FATAL_ERROR "Invalid module name: ${_name}")
  endif()
endmacro()

# This macro provides module implementation, setting up important variables
# necessary to build a module. It assumes we are in the directory of the module.
macro(vtk_module_impl)
  include(module.cmake) # Load module meta-data

  vtk_module_config(_dep ${${vtk-module}_DEPENDS})
  if(_dep_INCLUDE_DIRS)
    include_directories(${_dep_INCLUDE_DIRS})
    # This variable is used in vtkWrapping.cmake
    set(${vtk-module}_DEPENDS_INCLUDE_DIRS ${_dep_INCLUDE_DIRS})
  endif()
  if(_dep_LIBRARY_DIRS)
    link_directories(${_dep_LIBRARY_DIRS})
  endif()

  if(NOT DEFINED ${vtk-module}_LIBRARIES)
    set(${vtk-module}_LIBRARIES "")
    foreach(dep IN LISTS ${vtk-module}_LINK_DEPENDS)
      list(APPEND ${vtk-module}_LIBRARIES "${${dep}_LIBRARIES}")
    endforeach()
    if(${vtk-module}_LIBRARIES)
      list(REMOVE_DUPLICATES ${vtk-module}_LIBRARIES)
    endif()
  endif()

  list(APPEND ${vtk-module}_INCLUDE_DIRS
    ${${vtk-module}_BINARY_DIR}
    ${${vtk-module}_SOURCE_DIR}
    )

  if(${vtk-module}_INCLUDE_DIRS)
    include_directories(${${vtk-module}_INCLUDE_DIRS})
  endif()
  if(${vtk-module}_SYSTEM_INCLUDE_DIRS)
    include_directories(${${vtk-module}_SYSTEM_INCLUDE_DIRS})
  endif()

  if(${vtk-module}_SYSTEM_LIBRARY_DIRS)
    link_directories(${${vtk-module}_SYSTEM_LIBRARY_DIRS})
  endif()

  if(${vtk-module}_THIRD_PARTY)
    vtk_module_warnings_disable(C CXX)
  endif()
endmacro()

# Export just the essential data from a module such as name, include directory.
macro(vtk_module_export_info)
  vtk_module_impl()
  # First gather and configure the high level module information.
  set(_code "")
  foreach(opt ${${vtk-module}_EXPORT_OPTIONS})
    set(_code "${_code}set(${opt} \"${${opt}}\")\n")
  endforeach()
  if(${vtk-module}_EXCLUDE_FROM_WRAPPING)
    set(_code "${_code}set(${vtk-module}_EXCLUDE_FROM_WRAPPING 1)\n")
  endif()
  if(${vtk-module}_IMPLEMENTS)
    set(_code "${_code}set(${vtk-module}_IMPLEMENTS \"${${vtk-module}_IMPLEMENTS}\")\n")
  endif()
  set(vtk-module-EXPORT_CODE-build "${_code}${${vtk-module}_EXPORT_CODE_BUILD}")
  set(vtk-module-EXPORT_CODE-install "${_code}${${vtk-module}_EXPORT_CODE_INSTALL}")

  set(vtk-module-DEPENDS "${${vtk-module}_DEPENDS}")
  set(vtk-module-LIBRARIES "${${vtk-module}_LIBRARIES}")
  set(vtk-module-INCLUDE_DIRS-build "${${vtk-module}_INCLUDE_DIRS}")
  set(vtk-module-INCLUDE_DIRS-install "\${VTK_INSTALL_PREFIX}/${VTK_INSTALL_INCLUDE_DIR}")
  if(${vtk-module}_SYSTEM_INCLUDE_DIRS)
    list(APPEND vtk-module-INCLUDE_DIRS-build "${${vtk-module}_SYSTEM_INCLUDE_DIRS}")
    list(APPEND vtk-module-INCLUDE_DIRS-install "${${vtk-module}_SYSTEM_INCLUDE_DIRS}")
  endif()
  set(vtk-module-LIBRARY_DIRS "${${vtk-module}_SYSTEM_LIBRARY_DIRS}")
  set(vtk-module-INCLUDE_DIRS "${vtk-module-INCLUDE_DIRS-build}")
  set(vtk-module-EXPORT_CODE "${vtk-module-EXPORT_CODE-build}")
  configure_file(${_VTKModuleMacros_DIR}/vtkModuleInfo.cmake.in
    ${VTK_MODULES_DIR}/${vtk-module}.cmake @ONLY)
  set(vtk-module-INCLUDE_DIRS "${vtk-module-INCLUDE_DIRS-install}")
  set(vtk-module-EXPORT_CODE "${vtk-module-EXPORT_CODE-install}")
  configure_file(${_VTKModuleMacros_DIR}/vtkModuleInfo.cmake.in
    CMakeFiles/${vtk-module}.cmake @ONLY)
  if (NOT VTK_INSTALL_NO_DEVELOPMENT)
    install(FILES ${${vtk-module}_BINARY_DIR}/CMakeFiles/${vtk-module}.cmake
      DESTINATION ${VTK_INSTALL_PACKAGE_DIR}/Modules
      COMPONENT Development)
  endif()
endmacro()

# Export data from a module such as name, include directory and class level
# information useful for wrapping.
function(vtk_module_export sources)
  vtk_module_export_info()
  # Now iterate through the classes in the module to get class level information.
  foreach(arg ${sources})
    get_filename_component(src "${arg}" ABSOLUTE)

    string(REGEX REPLACE "\\.(cxx|mm)$" ".h" hdr "${src}")
    if("${hdr}" MATCHES "\\.h$")
      if(EXISTS "${hdr}")
        get_filename_component(_filename "${hdr}" NAME)
        string(REGEX REPLACE "\\.h$" "" _cls "${_filename}")

        get_source_file_property(_wrap_exclude ${src} WRAP_EXCLUDE)
        get_source_file_property(_abstract ${src} ABSTRACT)
        get_source_file_property(_wrap_special ${src} WRAP_SPECIAL)

        if(NOT _wrap_exclude)
          list(APPEND vtk-module-CLASSES ${_cls})
        endif()

        if(_abstract)
          set(vtk-module-ABSTRACT
            "${vtk-module-ABSTRACT}set(${vtk-module}_CLASS_${_cls}_ABSTRACT 1)\n")
        endif()

        if(_wrap_special)
          set(vtk-module-WRAP_SPECIAL
            "${vtk-module-WRAP_SPECIAL}set(${vtk-module}_CLASS_${_cls}_WRAP_SPECIAL 1)\n")
        endif()
      endif()
    endif()
  endforeach()
  # Configure wrapping information for external wrapping of classes.
  configure_file(${_VTKModuleMacros_DIR}/vtkModuleClasses.cmake.in
    ${VTK_MODULES_DIR}/${vtk-module}-Classes.cmake @ONLY)
endfunction()

macro(vtk_module_test)
  if(NOT vtk_module_test_called)
    set(vtk_module_test_called 1) # Run once in a given scope.
    include(../../module.cmake) # Load module meta-data
    vtk_module_config(${vtk-module-test}-Cxx ${${vtk-module-test}-Cxx_DEPENDS})
    if(${vtk-module-test}-Cxx_DEFINITIONS)
      set_property(DIRECTORY APPEND PROPERTY COMPILE_DEFINITIONS
        ${${vtk-module-test}-Cxx_DEFINITIONS})
    endif()
    if(${vtk-module-test}-Cxx_INCLUDE_DIRS)
      include_directories(${${vtk-module-test}-Cxx_INCLUDE_DIRS})
    endif()
    if(${vtk-module-test}-Cxx_LIBRARY_DIRS)
      link_directories(${${vtk-module-test}-Cxx_LIBRARY_DIRS})
    endif()
  endif()
endmacro()

macro(vtk_module_warnings_disable)
  foreach(lang ${ARGN})
    if(MSVC)
      string(REGEX REPLACE "(^| )[/-]W[0-4]( |$)" " "
        CMAKE_${lang}_FLAGS "${CMAKE_${lang}_FLAGS} -w")
    elseif(BORLAND)
      set(CMAKE_${lang}_FLAGS "${CMAKE_${lang}_FLAGS} -w-")
    else()
      set(CMAKE_${lang}_FLAGS "${CMAKE_${lang}_FLAGS} -w")
    endif()
  endforeach()
endmacro()

macro(vtk_target_label _target_name)
  if(vtk-module)
    set(_label ${vtk-module})
  else()
    set(_label ${_VTKModuleMacros_DEFAULT_LABEL})
  endif()
  set_property(TARGET ${_target_name} PROPERTY LABELS ${_label})
endmacro()

# This macro does some basic checking for library naming, and also adds a suffix
# to the output name with the VTK version by default. Setting the variable
# VTK_CUSTOM_LIBRARY_SUFFIX will override the suffix.
macro(vtk_target_name _name)
  get_property(_type TARGET ${_name} PROPERTY TYPE)
  if(NOT "${_type}" STREQUAL EXECUTABLE)
    set_property(TARGET ${_name} PROPERTY VERSION 1)
    set_property(TARGET ${_name} PROPERTY SOVERSION 1)
  endif()
  if("${_name}" MATCHES "^[Vv][Tt][Kk]")
    set(_vtk "")
  else()
    set(_vtk "vtk")
    #message(AUTHOR_WARNING "Target [${_name}] does not start in 'vtk'.")
  endif()
  # Support custom library suffix names, for other projects wanting to inject
  # their own version numbers etc.
  if(DEFINED VTK_CUSTOM_LIBRARY_SUFFIX)
    set(_lib_suffix "${VTK_CUSTOM_LIBRARY_SUFFIX}")
  else()
    set(_lib_suffix "-${VTK_MAJOR_VERSION}.${VTK_MINOR_VERSION}")
  endif()
  set_property(TARGET ${_name} PROPERTY OUTPUT_NAME ${_vtk}${_name}${_lib_suffix})
endmacro()

macro(vtk_target_export _name)
  set_property(GLOBAL APPEND PROPERTY VTK_TARGETS ${_name})
endmacro()

macro(vtk_target_install _name)
  if(NOT VTK_INSTALL_NO_LIBRARIES)
    install(TARGETS ${_name}
      EXPORT ${VTK_INSTALL_EXPORT_NAME}
      RUNTIME DESTINATION ${VTK_INSTALL_RUNTIME_DIR} COMPONENT RuntimeLibraries
      LIBRARY DESTINATION ${VTK_INSTALL_LIBRARY_DIR} COMPONENT RuntimeLibraries
      ARCHIVE DESTINATION ${VTK_INSTALL_ARCHIVE_DIR} COMPONENT Development
      )
  endif()
endmacro()

macro(vtk_target _name)
  set(_install 1)
  foreach(arg ${ARGN})
    if("${arg}" MATCHES "^(NO_INSTALL)$")
      set(_install 0)
    else()
      message(FATAL_ERROR "Unknown argument [${arg}]")
    endif()
  endforeach()
  vtk_target_name(${_name})
  vtk_target_label(${_name})
  vtk_target_export(${_name})
  if(_install)
    vtk_target_install(${_name})
  endif()
endmacro()

#------------------------------------------------------------------------------
# Export a target for a tool that used during the compilation process.
# This is called by vtk_compile_tools_target().
macro(vtk_compile_tools_target_export _name)
  set_property(GLOBAL APPEND PROPERTY VTK_COMPILETOOLS_TARGETS ${_name})
endmacro()

#------------------------------------------------------------------------------
macro(vtk_compile_tools_target_install _name)
  if(NOT VTK_INSTALL_NO_DEVELOPMENT)
    install(TARGETS ${_name}
      EXPORT ${VTK_INSTALL_EXPORT_NAME}
      RUNTIME DESTINATION ${VTK_INSTALL_RUNTIME_DIR} COMPONENT RuntimeLibraries
      LIBRARY DESTINATION ${VTK_INSTALL_LIBRARY_DIR} COMPONENT RuntimeLibraries
      ARCHIVE DESTINATION ${VTK_INSTALL_ARCHIVE_DIR} COMPONENT Development
      )
  endif()
endmacro()

#------------------------------------------------------------------------------
# vtk_compile_tools_target() is used to declare a target that builds a tool that
# is used during the building process. This macro ensures that the target is
# added to VTK_COMPILETOOLS_TARGETS global property. This also adds install
# rules for the target unless NO_INSTALL argument is specified or
# VTK_INSTALL_NO_DEVELOPMENT variable is set.
macro(vtk_compile_tools_target _name)
  if (CMAKE_CROSSCOMPILING)
    message(AUTHOR_WARNING
      "vtk_compile_tools_target is being called when CMAKE_CROSSCOMPILING is true. "
      "This generally signifies a script issue. compile-tools are not expected "
      "to built, but rather imported when CMAKE_CROSSCOMPILING is ON")
  endif (CMAKE_CROSSCOMPILING)
 set(_install 1)
  foreach(arg ${ARGN})
    if("${arg}" MATCHES "^(NO_INSTALL)$")
      set(_install 0)
    else()
      message(FATAL_ERROR "Unknown argument [${arg}]")
    endif()
  endforeach()
  vtk_target_name(${_name})
  vtk_target_label(${_name})
  vtk_compile_tools_target_export(${_name})
  if(_install)
    vtk_compile_tools_target_install(${_name})
  endif()
endmacro()
#------------------------------------------------------------------------------

function(vtk_add_library name)
  add_library(${name} ${ARGN} ${headers})
  vtk_target(${name})
endfunction()

function(vtk_add_executable name)
  if(UNIX AND VTK_BUILD_FORWARDING_EXECUTABLES)
    vtk_add_executable_with_forwarding(VTK_EXE_SUFFIX ${name} ${ARGN})
    set_property(GLOBAL APPEND PROPERTY VTK_TARGETS ${name})
  else()
    add_executable(${name} ${ARGN})
    set_property(GLOBAL APPEND PROPERTY VTK_TARGETS ${name})
  endif()
endfunction()

macro(vtk_module_test_executable test_exe_name)
  vtk_module_test()
  # No forwarding or export for test executables.
  add_executable(${test_exe_name} ${ARGN})
  target_link_libraries(${test_exe_name} ${${vtk-module-test}-Cxx_LIBRARIES})
endmacro()

function(vtk_module_library name)
  if(NOT "${name}" STREQUAL "${vtk-module}")
    message(FATAL_ERROR "vtk_module_library must be invoked with module name")
  endif()

  set(${vtk-module}_LIBRARIES ${vtk-module})
  vtk_module_impl()

  set(vtk-module-CLASSES)
  set(vtk-module-ABSTRACT)
  set(vtk-module-WRAP_SPECIAL)

  # Collect header files matching sources.
  set(_hdrs ${${vtk-module}_HDRS})
  foreach(arg ${ARGN})
    get_filename_component(src "${arg}" ABSOLUTE)

    string(REGEX REPLACE "\\.(cxx|mm)$" ".h" hdr "${src}")
    if("${hdr}" MATCHES "\\.h$" AND EXISTS "${hdr}")
      list(APPEND _hdrs "${hdr}")
    elseif("${src}" MATCHES "\\.txx$" AND EXISTS "${src}")
      list(APPEND _hdrs "${src}")
    endif()
  endforeach()
  list(APPEND _hdrs "${CMAKE_CURRENT_BINARY_DIR}/${vtk-module}Module.h")
  list(REMOVE_DUPLICATES _hdrs)

  # Export the module information.
  vtk_module_export("${ARGN}")

  # The instantiators are off by default, and only work on wrapped modules.
  if(VTK_MAKE_INSTANTIATORS AND NOT ${vtk-module}_EXCLUDE_FROM_WRAPPING)
    string(TOUPPER "${vtk-module}_EXPORT" _export_macro)
    vtk_make_instantiator3(${vtk-module}Instantiator _instantiator_SRCS
      "${ARGN}" ${_export_macro} ${CMAKE_CURRENT_BINARY_DIR}
      ${vtk-module}Module.h)
    list(APPEND _hdrs "${CMAKE_CURRENT_BINARY_DIR}/${vtk-module}Instantiator.h")
  endif()

  vtk_add_library(${vtk-module} ${ARGN} ${_hdrs} ${_instantiator_SRCS})
  foreach(dep IN LISTS ${vtk-module}_LINK_DEPENDS)
    target_link_libraries(${vtk-module} ${${dep}_LIBRARIES})
  endforeach()

  set(sep "")
  if(${vtk-module}_EXPORT_CODE)
    set(sep "\n\n")
  endif()

  # Include module headers from dependencies that need auto-init.
  set(mod_autoinit_deps "")
  foreach(dep IN LISTS ${vtk-module}_LINK_DEPENDS)
    get_property(dep_autoinit GLOBAL PROPERTY ${dep}_NEEDS_AUTOINIT)
    if(dep_autoinit)
      set(mod_autoinit_deps "${mod_autoinit_deps}\n#include \"${dep}Module.h\"")
    endif()
  endforeach()
  if(mod_autoinit_deps)
    set(${vtk-module}_EXPORT_CODE "${${vtk-module}_EXPORT_CODE}${sep}/* AutoInit dependencies.  */${mod_autoinit_deps}")
    set(sep "\n\n")
    set_property(GLOBAL PROPERTY ${vtk-module}_NEEDS_AUTOINIT 1)
  endif()

  # Perform auto-init if this module has or implements an interface.
  if(${vtk-module}_IMPLEMENTED OR ${vtk-module}_IMPLEMENTS)
    set_property(GLOBAL PROPERTY ${vtk-module}_NEEDS_AUTOINIT 1)
    set(${vtk-module}_EXPORT_CODE
      "${${vtk-module}_EXPORT_CODE}${sep}/* AutoInit implementations.  */
#if defined(${vtk-module}_INCLUDE)
# include ${vtk-module}_INCLUDE
#endif
#if defined(${vtk-module}_AUTOINIT)
# include \"vtkAutoInit.h\"
VTK_AUTOINIT(${vtk-module})
#endif")
  endif()

  # Generate the export macro header for symbol visibility/Windows DLL declspec
  generate_export_header(${vtk-module} EXPORT_FILE_NAME ${vtk-module}Module.h)
  if (BUILD_SHARED_LIBS)
    # export flags are only added when building shared libs, they cause
    # mismatched visibility warnings when building statically since not all
    # libraries that VTK builds don't set visibility flags. Until we get a
    # time to do that, we skip visibility flags for static builds.
    add_compiler_export_flags(my_abi_flags)
    set_property(TARGET ${vtk-module} APPEND
      PROPERTY COMPILE_FLAGS "${my_abi_flags}")
  endif()

  if(BUILD_TESTING AND PYTHON_EXECUTABLE AND NOT ${vtk-module}_NO_HeaderTest)
    string(TOUPPER "${vtk-module}" MOD)
    add_test(NAME ${vtk-module}-HeaderTest
      COMMAND ${PYTHON_EXECUTABLE} ${VTK_SOURCE_DIR}/Testing/Core/HeaderTesting.py
                                   ${CMAKE_CURRENT_SOURCE_DIR} ${MOD}_EXPORT
      )
    set_tests_properties(${vtk-module}-HeaderTest
      PROPERTIES LABELS "${${vtk-module}_TEST_LABELS}"
      )
  endif()

  if(BUILD_TESTING AND TCL_TCLSH)
    add_test(NAME ${vtk-module}-TestSetObjectMacro
      COMMAND ${TCL_TCLSH}
      ${VTK_SOURCE_DIR}/Testing/Core/FindString.tcl
      "${${vtk-module}_SOURCE_DIR}/vtk\\\\*.h"
      # "${CMAKE_CURRENT_SOURCE_DIR}/vtk\\\\*.h"
      "vtkSetObjectMacro"
      ${VTK_SOURCE_DIR}/Common/Core/vtkSetGet.h
      )
    add_test(NAME ${vtk-module}-TestPrintSelf
      COMMAND ${TCL_TCLSH}
      ${VTK_SOURCE_DIR}/Testing/Core/PrintSelfCheck.tcl
      ${${vtk-module}_SOURCE_DIR})
    set_tests_properties(${vtk-module}-TestSetObjectMacro
      PROPERTIES LABELS "${${vtk-module}_TEST_LABELS}"
      )
    set_tests_properties(${vtk-module}-TestPrintSelf
      PROPERTIES LABELS "${${vtk-module}_TEST_LABELS}"
      )
  endif()

  # Add the module to the list of wrapped modules if necessary
  vtk_add_wrapping(${vtk-module} "${ARGN}" "${${vtk-module}_HDRS}")

  # Figure out which headers to install.
  if(NOT VTK_INSTALL_NO_DEVELOPMENT AND _hdrs)
    install(FILES ${_hdrs}
      DESTINATION ${VTK_INSTALL_INCLUDE_DIR}
      COMPONENT Development
      )
  endif()
endfunction()

macro(vtk_module_third_party _pkg)
  string(TOLOWER "${_pkg}" _lower)
  string(TOUPPER "${_pkg}" _upper)

  set(_includes "")
  set(_libs "")
  set(_nolibs 0)
  set(_subdir 1)
  set(_components "")
  set(_optional_components "")
  set(_doing "")
  foreach(arg ${ARGN})
    if("${arg}" MATCHES "^(LIBRARIES|INCLUDE_DIRS|COMPONENTS|OPTIONAL_COMPONENTS)$")
      set(_doing "${arg}")
    elseif("${arg}" MATCHES "^NO_ADD_SUBDIRECTORY$")
      set(_doing "")
      set(_subdir 0)
    elseif("${arg}" MATCHES "^NO_LIBRARIES$")
      set(_doing "")
      set(_nolibs 1)
    elseif("${_doing}" MATCHES "^LIBRARIES$")
      list(APPEND _libs "${arg}")
    elseif("${_doing}" MATCHES "^INCLUDE_DIRS$")
      list(APPEND _includes "${arg}")
    elseif("${_doing}" MATCHES "^COMPONENTS$")
      list(APPEND _components "${arg}")
    elseif("${_doing}" MATCHES "^OPTIONAL_COMPONENTS$")
      list(APPEND _optional_components "${arg}")
    else()
      set(_doing "")
      message(AUTHOR_WARNING "Unknown argument [${arg}]")
    endif()
  endforeach()
  if(_libs AND _nolibs)
    message(FATAL_ERROR "Cannot specify both LIBRARIES and NO_LIBRARIES")
  endif()

  option(VTK_USE_SYSTEM_${_upper} "Use system-installed ${_pkg}" OFF)
  mark_as_advanced(VTK_USE_SYSTEM_${_upper})

  if(VTK_USE_SYSTEM_${_upper})
    set(__extra_args)
    if(_components)
<<<<<<< HEAD
      set(__extra_args ${_components})
    endif()
    if (_optional_components)
      set(__extra_args "OPTIONAL_COMPONENTS" ${_optional_components})
=======
      list(APPEND __extra_args ${_components})
    endif()
    if (_optional_components)
      if ("${CMAKE_VERSION}" VERSION_GREATER "2.8.7")
        list(APPEND __extra_args "OPTIONAL_COMPONENTS" ${_optional_components})
      else ()
        # for cmake version <= 2.8.7, since OPTIONAL_COMPONENTS is not
        # available, we just treat them as required components.
        list(APPEND __extra_args ${_optional_components})
      endif()
>>>>>>> 63230d0d
    endif()
    find_package(${_pkg} REQUIRED ${__extra_args})
    if(NOT ${_upper}_FOUND)
      message(FATAL_ERROR "VTK_USE_SYSTEM_${_upper} is ON but ${_pkg} is not found!")
    endif()
    if(${_upper}_INCLUDE_DIRS)
      set(vtk${_lower}_SYSTEM_INCLUDE_DIRS ${${_upper}_INCLUDE_DIRS})
    else()
      set(vtk${_lower}_SYSTEM_INCLUDE_DIRS ${${_upper}_INCLUDE_DIR})
    endif()
    set(vtk${_lower}_LIBRARIES "${${_upper}_LIBRARIES}")
    set(vtk${_lower}_INCLUDE_DIRS "")
  else()
    if(_nolibs)
      set(vtk${_lower}_LIBRARIES "")
    elseif(_libs)
      set(vtk${_lower}_LIBRARIES "${_libs}")
    else()
      set(vtk${_lower}_LIBRARIES vtk${_lower})
    endif()
    set(vtk${_lower}_INCLUDE_DIRS "${_includes}")
  endif()

  set(vtk${_lower}_THIRD_PARTY 1)
  vtk_module_impl()

  # Export the core module information.
  vtk_module_export_info()

  configure_file(vtk_${_lower}.h.in vtk_${_lower}.h)
  if (NOT VTK_INSTALL_NO_DEVELOPMENT)
    install(FILES ${CMAKE_CURRENT_BINARY_DIR}/vtk_${_lower}.h
            DESTINATION ${VTK_INSTALL_INCLUDE_DIR}
            COMPONENT Development)
  endif()

  if(_subdir AND NOT VTK_USE_SYSTEM_${_upper})
    add_subdirectory(vtk${_lower})
  endif()
endmacro()

# called internally to add one module to the list of available modules
macro(vtk_add_module src f bld ) # [test-langs]
  unset(vtk-module)
  include(${src}/${f} OPTIONAL)
  if(DEFINED vtk-module)
    list(APPEND VTK_MODULES_ALL ${vtk-module})
    get_filename_component(${vtk-module}_BASE ${f} PATH)
    set(${vtk-module}_SOURCE_DIR ${src}/${${vtk-module}_BASE})
    set(${vtk-module}_BINARY_DIR ${bld}/${${vtk-module}_BASE})
    foreach(_lang ${ARGN})
      if(EXISTS ${${vtk-module}_SOURCE_DIR}/Testing/${_lang}/CMakeLists.txt)
        vtk_add_test_module(${_lang})
      endif()
    endforeach()
    if(${vtk-module}_IMPLEMENTS)
      foreach(dep IN LISTS ${vtk-module}_IMPLEMENTS)
        set(${dep}_IMPLEMENTED 1)
      endforeach()
    endif()
  endif()
  unset(vtk-module)
  unset(vtk-module-test)
endmacro()

# called internally to add all the modules undeneath a particular directory to the list of modules
macro(vtk_module_glob src bld) # [test-langs]
  file(GLOB meta RELATIVE "${src}" "${src}/*/*/module.cmake")
  foreach(f ${meta})
    vtk_add_module(${src} ${f} ${bld} ${ARGN})
  endforeach()
endmacro()

# called to search for all modules under the
# vtk_module_src_glob_path and vtk_module_src_path paths to the list
macro(vtk_module_search) # [test-langs]
  set(VTK_MODULES_ALL)

  vtk_module_glob("${VTK_SOURCE_DIR}" "${VTK_BINARY_DIR}" ${ARGN})

  #go through any additional dirs, and make modules of any ./module.cmakes found under them
  foreach(pair ${vtk_module_search_path})
    string(REGEX MATCH "^([^,]*),([^,]*)$" m "${pair}")
    set(src "${CMAKE_MATCH_1}")
    set(bld "${CMAKE_MATCH_2}")
    vtk_add_module("${src}" module.cmake "${bld}" ${ARGN})
  endforeach()

endmacro()

macro(vtk_add_test_module _lang)
  set(_test_module_name ${vtk-module-test}-${_lang})

  list(APPEND VTK_MODULES_ALL ${_test_module_name})
  set(${_test_module_name}_DEPENDS ${${vtk-module-test}_DEPENDS})
  set(${_test_module_name}_SOURCE_DIR ${${vtk-module}_SOURCE_DIR}/Testing/${_lang})
  set(${_test_module_name}_BINARY_DIR ${${vtk-module}_BINARY_DIR}/Testing/${_lang})
  set(${_test_module_name}_IS_TEST 1)
  list(APPEND ${vtk-module}_TESTED_BY ${_test_module_name})
  set(${_test_module_name}_TESTS_FOR ${vtk-module})
  set(${_test_module_name}_DECLARED 1)
  # Exclude test modules from wrapping
  set(${_test_module_name}_EXCLUDE_FROM_WRAPPING 1)
endmacro()<|MERGE_RESOLUTION|>--- conflicted
+++ resolved
@@ -564,12 +564,6 @@
   if(VTK_USE_SYSTEM_${_upper})
     set(__extra_args)
     if(_components)
-<<<<<<< HEAD
-      set(__extra_args ${_components})
-    endif()
-    if (_optional_components)
-      set(__extra_args "OPTIONAL_COMPONENTS" ${_optional_components})
-=======
       list(APPEND __extra_args ${_components})
     endif()
     if (_optional_components)
@@ -580,7 +574,6 @@
         # available, we just treat them as required components.
         list(APPEND __extra_args ${_optional_components})
       endif()
->>>>>>> 63230d0d
     endif()
     find_package(${_pkg} REQUIRED ${__extra_args})
     if(NOT ${_upper}_FOUND)
