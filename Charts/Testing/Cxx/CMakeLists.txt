--- conflicted
+++ resolved
@@ -27,11 +27,8 @@
       TestHistogram2D.cxx
       TestLegendHiddenPlots.cxx
       TestLinePlot.cxx
-<<<<<<< HEAD
       TestLinePlotAxisFonts.cxx
-=======
       TestLinePlot2.cxx
->>>>>>> 596de085
       TestLinePlotInteraction.cxx
       TestMultipleChartRenderers.cxx
       TestMultipleRenderers.cxx
