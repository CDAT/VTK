--- conflicted
+++ resolved
@@ -854,15 +854,6 @@
 add_executable (H5detect ${HDF5_SRC_DIR}/H5detect.c)
 set_target_properties(H5detect
   PROPERTIES
-<<<<<<< HEAD
-    OUTPUT_NAME "vtkH5detect") # XXX(vtk): change the binary name
-IF (WIN32)
-  TARGET_LINK_LIBRARIES (H5detect "ws2_32.lib")
-ENDIF ()
-IF (CMAKE_SYSTEM_NAME STREQUAL "Emscripten")
-  SET_PROPERTY(TARGET H5detect PROPERTY LINK_FLAGS "-O0")
-ENDIF ()
-=======
     OUTPUT_NAME "vtkH5detect")
 TARGET_C_PROPERTIES (H5detect STATIC " " " ")
 if (MSVC OR MINGW)
@@ -873,7 +864,6 @@
     PROPERTY
       LINK_FLAGS "-O0")
 endif ()
->>>>>>> c14852ce
 
 add_custom_command (
     OUTPUT ${HDF5_BINARY_DIR}/H5Tinit.c
@@ -885,15 +875,6 @@
 add_executable (H5make_libsettings ${HDF5_SRC_DIR}/H5make_libsettings.c)
 set_target_properties(H5make_libsettings
   PROPERTIES
-<<<<<<< HEAD
-    OUTPUT_NAME "vtkH5make_libsettings") # XXX(vtk): change the binary name
-IF (WIN32)
-  TARGET_LINK_LIBRARIES (H5make_libsettings "ws2_32.lib")
-ENDIF ()
-IF (CMAKE_SYSTEM_NAME STREQUAL "Emscripten")
-  SET_PROPERTY(TARGET H5make_libsettings PROPERTY LINK_FLAGS "-O0")
-ENDIF ()
-=======
     OUTPUT_NAME "vtkH5make_libsettings")
 TARGET_C_PROPERTIES (H5make_libsettings STATIC " " " ")
 if (MSVC OR MINGW)
@@ -904,7 +885,6 @@
     PROPERTY
       LINK_FLAGS "-O0")
 endif ()
->>>>>>> c14852ce
 
 add_custom_command (
     OUTPUT ${HDF5_BINARY_DIR}/H5lib_settings.c
